from gym.envs.registration import registry, register, make, spec

<<<<<<< HEAD
# Diabetes!
# ----------------------------------------
# register(
    # id='hovorka-v0',
    # entry_point='gym.envs.diabetes.hovorka:HovorkaDiabetes',
    # timestep_limit=200,
    # reward_threshold=25.0,
# )
register(
        id = 'HovorkaDiabetes-v0',
        entry_point = 'gym.envs.diabetes.hovorka:HovorkaDiabetes',
        timestep_limit = 1440,
        max_episode_steps=1440
=======
# ================================================
# Hovorka interval with different rewards and meals
# ================================================
register(
        id = 'HovorkaGaussian-v0',
        entry_point = 'gym.envs.diabetes.hovorka_interval_meals_gaussian:HovorkaGaussian',
        timestep_limit = 96,
        max_episode_steps= 96
        )
register(
        id = 'HovorkaBinary-v0',
        entry_point = 'gym.envs.diabetes.hovorka_interval_meals_binary:HovorkaBinary',
        timestep_limit = 96,
        max_episode_steps= 96
        )
register(
        id = 'HovorkaGaussianInsulin-v0',
        entry_point = 'gym.envs.diabetes.hovorka_interval_meals_gaussian_with_insulin:HovorkaGaussianInsulin',
        timestep_limit = 96,
        max_episode_steps= 96
        )
register(
        id = 'HovorkaAbsolute-v0',
        entry_point = 'gym.envs.diabetes.hovorka_interval_meals_absolute:HovorkaAbsolute',
        timestep_limit = 96,
        max_episode_steps= 96
        )

# ================================================
# Cambridge model
# ================================================

# register(
#         id = 'Cambridge-v0',
#         entry_point = 'gym.envs.cambridge_model:CambridgeBase',
#         timestep_limit = 96,
#         max_episode_steps= 96
#         )
register(
        id = 'CambridgeGaussian-v0',
        entry_point = 'gym.envs.cambridge_model.cambridge_gaussian:CambridgeGaussian',
        timestep_limit = 48,
        max_episode_steps= 48
        )
register(
        id = 'CambridgeBinary-v0',
        entry_point = 'gym.envs.cambridge_model.cambridge_binary:CambridgeBinary',
        timestep_limit = 48,
        max_episode_steps= 48
        )
register(
        id = 'CambridgeGaussianInsulin-v0',
        entry_point = 'gym.envs.cambridge_model.cambridge_gaussian_insulin:CambridgeGaussianInsulin',
        timestep_limit = 48,
        max_episode_steps= 48
        )
register(
        id = 'CambridgeAbsolute-v0',
        entry_point = 'gym.envs.cambridge_model.cambridge_absolute:CambridgeAbsolute',
        timestep_limit = 48,
        max_episode_steps= 48
>>>>>>> 113083e3
        )

# Algorithmic
# ----------------------------------------

register(
    id='Copy-v0',
    entry_point='gym.envs.algorithmic:CopyEnv',
    max_episode_steps=200,
    reward_threshold=25.0,
)

register(
    id='RepeatCopy-v0',
    entry_point='gym.envs.algorithmic:RepeatCopyEnv',
    max_episode_steps=200,
    reward_threshold=75.0,
)

register(
    id='ReversedAddition-v0',
    entry_point='gym.envs.algorithmic:ReversedAdditionEnv',
    kwargs={'rows' : 2},
    max_episode_steps=200,
    reward_threshold=25.0,
)

register(
    id='ReversedAddition3-v0',
    entry_point='gym.envs.algorithmic:ReversedAdditionEnv',
    kwargs={'rows' : 3},
    max_episode_steps=200,
    reward_threshold=25.0,
)

register(
    id='DuplicatedInput-v0',
    entry_point='gym.envs.algorithmic:DuplicatedInputEnv',
    max_episode_steps=200,
    reward_threshold=9.0,
)

register(
    id='Reverse-v0',
    entry_point='gym.envs.algorithmic:ReverseEnv',
    max_episode_steps=200,
    reward_threshold=25.0,
)

# Classic
# ----------------------------------------

register(
    id='CartPole-v0',
    entry_point='gym.envs.classic_control:CartPoleEnv',
    max_episode_steps=200,
    reward_threshold=195.0,
)

register(
    id='CartPole-v1',
    entry_point='gym.envs.classic_control:CartPoleEnv',
    max_episode_steps=500,
    reward_threshold=475.0,
)

register(
    id='MountainCar-v0',
    entry_point='gym.envs.classic_control:MountainCarEnv',
    max_episode_steps=200,
    reward_threshold=-110.0,
)

register(
    id='MountainCarContinuous-v0',
    entry_point='gym.envs.classic_control:Continuous_MountainCarEnv',
    max_episode_steps=999,
    reward_threshold=90.0,
)

register(
    id='Pendulum-v0',
    entry_point='gym.envs.classic_control:PendulumEnv',
    max_episode_steps=200,
)

register(
    id='Acrobot-v1',
    entry_point='gym.envs.classic_control:AcrobotEnv',
    max_episode_steps=500,
)

# Box2d
# ----------------------------------------

register(
    id='LunarLander-v2',
    entry_point='gym.envs.box2d:LunarLander',
    max_episode_steps=1000,
    reward_threshold=200,
)

register(
    id='LunarLanderContinuous-v2',
    entry_point='gym.envs.box2d:LunarLanderContinuous',
    max_episode_steps=1000,
    reward_threshold=200,
)

register(
    id='BipedalWalker-v2',
    entry_point='gym.envs.box2d:BipedalWalker',
    max_episode_steps=1600,
    reward_threshold=300,
)

register(
    id='BipedalWalkerHardcore-v2',
    entry_point='gym.envs.box2d:BipedalWalkerHardcore',
    max_episode_steps=2000,
    reward_threshold=300,
)

register(
    id='CarRacing-v0',
    entry_point='gym.envs.box2d:CarRacing',
    max_episode_steps=1000,
    reward_threshold=900,
)

# Toy Text
# ----------------------------------------

register(
    id='Blackjack-v0',
    entry_point='gym.envs.toy_text:BlackjackEnv',
)

register(
    id='KellyCoinflip-v0',
    entry_point='gym.envs.toy_text:KellyCoinflipEnv',
    reward_threshold=246.61,
)
register(
    id='KellyCoinflipGeneralized-v0',
    entry_point='gym.envs.toy_text:KellyCoinflipGeneralizedEnv',
)

register(
    id='FrozenLake-v0',
    entry_point='gym.envs.toy_text:FrozenLakeEnv',
    kwargs={'map_name' : '4x4'},
    max_episode_steps=100,
    reward_threshold=0.78, # optimum = .8196
)

register(
    id='FrozenLake8x8-v0',
    entry_point='gym.envs.toy_text:FrozenLakeEnv',
    kwargs={'map_name' : '8x8'},
    max_episode_steps=200,
    reward_threshold=0.99, # optimum = 1
)

register(
    id='CliffWalking-v0',
    entry_point='gym.envs.toy_text:CliffWalkingEnv',
)

register(
    id='NChain-v0',
    entry_point='gym.envs.toy_text:NChainEnv',
    max_episode_steps=1000,
)

register(
    id='Roulette-v0',
    entry_point='gym.envs.toy_text:RouletteEnv',
    max_episode_steps=100,
)

register(
    id='Taxi-v2',
    entry_point='gym.envs.toy_text.taxi:TaxiEnv',
    reward_threshold=8, # optimum = 8.46
    max_episode_steps=200,
)

register(
    id='GuessingGame-v0',
    entry_point='gym.envs.toy_text.guessing_game:GuessingGame',
    max_episode_steps=200,
)

register(
    id='HotterColder-v0',
    entry_point='gym.envs.toy_text.hotter_colder:HotterColder',
    max_episode_steps=200,
)

# Mujoco
# ----------------------------------------

# 2D

register(
    id='Reacher-v2',
    entry_point='gym.envs.mujoco:ReacherEnv',
    max_episode_steps=50,
    reward_threshold=-3.75,
)

register(
    id='Pusher-v2',
    entry_point='gym.envs.mujoco:PusherEnv',
    max_episode_steps=100,
    reward_threshold=0.0,
)

register(
    id='Thrower-v2',
    entry_point='gym.envs.mujoco:ThrowerEnv',
    max_episode_steps=100,
    reward_threshold=0.0,
)

register(
    id='Striker-v2',
    entry_point='gym.envs.mujoco:StrikerEnv',
    max_episode_steps=100,
    reward_threshold=0.0,
)

register(
    id='InvertedPendulum-v2',
    entry_point='gym.envs.mujoco:InvertedPendulumEnv',
    max_episode_steps=1000,
    reward_threshold=950.0,
)

register(
    id='InvertedDoublePendulum-v2',
    entry_point='gym.envs.mujoco:InvertedDoublePendulumEnv',
    max_episode_steps=1000,
    reward_threshold=9100.0,
)

register(
    id='HalfCheetah-v2',
    entry_point='gym.envs.mujoco:HalfCheetahEnv',
    max_episode_steps=1000,
    reward_threshold=4800.0,
)

register(
    id='Hopper-v2',
    entry_point='gym.envs.mujoco:HopperEnv',
    max_episode_steps=1000,
    reward_threshold=3800.0,
)

register(
    id='Swimmer-v2',
    entry_point='gym.envs.mujoco:SwimmerEnv',
    max_episode_steps=1000,
    reward_threshold=360.0,
)

register(
    id='Walker2d-v2',
    max_episode_steps=1000,
    entry_point='gym.envs.mujoco:Walker2dEnv',
)

register(
    id='Ant-v2',
    entry_point='gym.envs.mujoco:AntEnv',
    max_episode_steps=1000,
    reward_threshold=6000.0,
)

register(
    id='Humanoid-v2',
    entry_point='gym.envs.mujoco:HumanoidEnv',
    max_episode_steps=1000,
)

register(
    id='HumanoidStandup-v2',
    entry_point='gym.envs.mujoco:HumanoidStandupEnv',
    max_episode_steps=1000,
)

# Robotics
# ----------------------------------------

def _merge(a, b):
    a.update(b)
    return a

for reward_type in ['sparse', 'dense']:
    suffix = 'Dense' if reward_type == 'dense' else ''
    kwargs = {
        'reward_type': reward_type,
    }

    # Fetch
    register(
        id='FetchSlide{}-v1'.format(suffix),
        entry_point='gym.envs.robotics:FetchSlideEnv',
        kwargs=kwargs,
        max_episode_steps=50,
    )

    register(
        id='FetchPickAndPlace{}-v1'.format(suffix),
        entry_point='gym.envs.robotics:FetchPickAndPlaceEnv',
        kwargs=kwargs,
        max_episode_steps=50,
    )

    register(
        id='FetchReach{}-v1'.format(suffix),
        entry_point='gym.envs.robotics:FetchReachEnv',
        kwargs=kwargs,
        max_episode_steps=50,
    )

    register(
        id='FetchPush{}-v1'.format(suffix),
        entry_point='gym.envs.robotics:FetchPushEnv',
        kwargs=kwargs,
        max_episode_steps=50,
    )

    # Hand
    register(
        id='HandReach{}-v0'.format(suffix),
        entry_point='gym.envs.robotics:HandReachEnv',
        kwargs=kwargs,
        max_episode_steps=50,
    )

    register(
        id='HandManipulateBlockRotateZ{}-v0'.format(suffix),
        entry_point='gym.envs.robotics:HandBlockEnv',
        kwargs=_merge({'target_position': 'ignore', 'target_rotation': 'z'}, kwargs),
        max_episode_steps=100,
    )

    register(
        id='HandManipulateBlockRotateParallel{}-v0'.format(suffix),
        entry_point='gym.envs.robotics:HandBlockEnv',
        kwargs=_merge({'target_position': 'ignore', 'target_rotation': 'parallel'}, kwargs),
        max_episode_steps=100,
    )

    register(
        id='HandManipulateBlockRotateXYZ{}-v0'.format(suffix),
        entry_point='gym.envs.robotics:HandBlockEnv',
        kwargs=_merge({'target_position': 'ignore', 'target_rotation': 'xyz'}, kwargs),
        max_episode_steps=100,
    )

    register(
        id='HandManipulateBlockFull{}-v0'.format(suffix),
        entry_point='gym.envs.robotics:HandBlockEnv',
        kwargs=_merge({'target_position': 'random', 'target_rotation': 'xyz'}, kwargs),
        max_episode_steps=100,
    )

    # Alias for "Full"
    register(
        id='HandManipulateBlock{}-v0'.format(suffix),
        entry_point='gym.envs.robotics:HandBlockEnv',
        kwargs=_merge({'target_position': 'random', 'target_rotation': 'xyz'}, kwargs),
        max_episode_steps=100,
    )

    register(
        id='HandManipulateEggRotate{}-v0'.format(suffix),
        entry_point='gym.envs.robotics:HandEggEnv',
        kwargs=_merge({'target_position': 'ignore', 'target_rotation': 'xyz'}, kwargs),
        max_episode_steps=100,
    )

    register(
        id='HandManipulateEggFull{}-v0'.format(suffix),
        entry_point='gym.envs.robotics:HandEggEnv',
        kwargs=_merge({'target_position': 'random', 'target_rotation': 'xyz'}, kwargs),
        max_episode_steps=100,
    )

    # Alias for "Full"
    register(
        id='HandManipulateEgg{}-v0'.format(suffix),
        entry_point='gym.envs.robotics:HandEggEnv',
        kwargs=_merge({'target_position': 'random', 'target_rotation': 'xyz'}, kwargs),
        max_episode_steps=100,
    )

    register(
        id='HandManipulatePenRotate{}-v0'.format(suffix),
        entry_point='gym.envs.robotics:HandPenEnv',
        kwargs=_merge({'target_position': 'ignore', 'target_rotation': 'xyz'}, kwargs),
        max_episode_steps=100,
    )

    register(
        id='HandManipulatePenFull{}-v0'.format(suffix),
        entry_point='gym.envs.robotics:HandPenEnv',
        kwargs=_merge({'target_position': 'random', 'target_rotation': 'xyz'}, kwargs),
        max_episode_steps=100,
    )

    # Alias for "Full"
    register(
        id='HandManipulatePen{}-v0'.format(suffix),
        entry_point='gym.envs.robotics:HandPenEnv',
        kwargs=_merge({'target_position': 'random', 'target_rotation': 'xyz'}, kwargs),
        max_episode_steps=100,
    )

# Atari
# ----------------------------------------

# # print ', '.join(["'{}'".format(name.split('.')[0]) for name in atari_py.list_games()])
for game in ['air_raid', 'alien', 'amidar', 'assault', 'asterix', 'asteroids', 'atlantis',
    'bank_heist', 'battle_zone', 'beam_rider', 'berzerk', 'bowling', 'boxing', 'breakout', 'carnival',
    'centipede', 'chopper_command', 'crazy_climber', 'demon_attack', 'double_dunk',
    'elevator_action', 'enduro', 'fishing_derby', 'freeway', 'frostbite', 'gopher', 'gravitar',
    'hero', 'ice_hockey', 'jamesbond', 'journey_escape', 'kangaroo', 'krull', 'kung_fu_master',
    'montezuma_revenge', 'ms_pacman', 'name_this_game', 'phoenix', 'pitfall', 'pong', 'pooyan',
    'private_eye', 'qbert', 'riverraid', 'road_runner', 'robotank', 'seaquest', 'skiing',
    'solaris', 'space_invaders', 'star_gunner', 'tennis', 'time_pilot', 'tutankham', 'up_n_down',
    'venture', 'video_pinball', 'wizard_of_wor', 'yars_revenge', 'zaxxon']:
    for obs_type in ['image', 'ram']:
        # space_invaders should yield SpaceInvaders-v0 and SpaceInvaders-ram-v0
        name = ''.join([g.capitalize() for g in game.split('_')])
        if obs_type == 'ram':
            name = '{}-ram'.format(name)

        nondeterministic = False
        if game == 'elevator_action' and obs_type == 'ram':
            # ElevatorAction-ram-v0 seems to yield slightly
            # non-deterministic observations about 10% of the time. We
            # should track this down eventually, but for now we just
            # mark it as nondeterministic.
            nondeterministic = True

        register(
            id='{}-v0'.format(name),
            entry_point='gym.envs.atari:AtariEnv',
            kwargs={'game': game, 'obs_type': obs_type, 'repeat_action_probability': 0.25},
            max_episode_steps=10000,
            nondeterministic=nondeterministic,
        )

        register(
            id='{}-v4'.format(name),
            entry_point='gym.envs.atari:AtariEnv',
            kwargs={'game': game, 'obs_type': obs_type},
            max_episode_steps=100000,
            nondeterministic=nondeterministic,
        )

        # Standard Deterministic (as in the original DeepMind paper)
        if game == 'space_invaders':
            frameskip = 3
        else:
            frameskip = 4

        # Use a deterministic frame skip.
        register(
            id='{}Deterministic-v0'.format(name),
            entry_point='gym.envs.atari:AtariEnv',
            kwargs={'game': game, 'obs_type': obs_type, 'frameskip': frameskip, 'repeat_action_probability': 0.25},
            max_episode_steps=100000,
            nondeterministic=nondeterministic,
        )

        register(
            id='{}Deterministic-v4'.format(name),
            entry_point='gym.envs.atari:AtariEnv',
            kwargs={'game': game, 'obs_type': obs_type, 'frameskip': frameskip},
            max_episode_steps=100000,
            nondeterministic=nondeterministic,
        )

        register(
            id='{}NoFrameskip-v0'.format(name),
            entry_point='gym.envs.atari:AtariEnv',
            kwargs={'game': game, 'obs_type': obs_type, 'frameskip': 1, 'repeat_action_probability': 0.25}, # A frameskip of 1 means we get every frame
            max_episode_steps=frameskip * 100000,
            nondeterministic=nondeterministic,
        )

        # No frameskip. (Atari has no entropy source, so these are
        # deterministic environments.)
        register(
            id='{}NoFrameskip-v4'.format(name),
            entry_point='gym.envs.atari:AtariEnv',
            kwargs={'game': game, 'obs_type': obs_type, 'frameskip': 1}, # A frameskip of 1 means we get every frame
            max_episode_steps=frameskip * 100000,
            nondeterministic=nondeterministic,
        )


# Unit test
# ---------

register(
    id='CubeCrash-v0',
    entry_point='gym.envs.unittest:CubeCrash',
    reward_threshold=0.9,
    )
register(
    id='CubeCrashSparse-v0',
    entry_point='gym.envs.unittest:CubeCrashSparse',
    reward_threshold=0.9,
    )
register(
    id='CubeCrashScreenBecomesBlack-v0',
    entry_point='gym.envs.unittest:CubeCrashScreenBecomesBlack',
    reward_threshold=0.9,
    )

register(
    id='MemorizeDigits-v0',
    entry_point='gym.envs.unittest:MemorizeDigits',
    reward_threshold=20,
    )
<|MERGE_RESOLUTION|>--- conflicted
+++ resolved
@@ -1,20 +1,5 @@
 from gym.envs.registration import registry, register, make, spec
 
-<<<<<<< HEAD
-# Diabetes!
-# ----------------------------------------
-# register(
-    # id='hovorka-v0',
-    # entry_point='gym.envs.diabetes.hovorka:HovorkaDiabetes',
-    # timestep_limit=200,
-    # reward_threshold=25.0,
-# )
-register(
-        id = 'HovorkaDiabetes-v0',
-        entry_point = 'gym.envs.diabetes.hovorka:HovorkaDiabetes',
-        timestep_limit = 1440,
-        max_episode_steps=1440
-=======
 # ================================================
 # Hovorka interval with different rewards and meals
 # ================================================
@@ -76,7 +61,6 @@
         entry_point = 'gym.envs.cambridge_model.cambridge_absolute:CambridgeAbsolute',
         timestep_limit = 48,
         max_episode_steps= 48
->>>>>>> 113083e3
         )
 
 # Algorithmic
