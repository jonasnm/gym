import numpy as np
import gym
import seaborn as sns
sns.set()

<<<<<<< HEAD
from pylab import plot, figure, title, show, ion, legend, ylim, subplot
from gym.envs.diabetes.hovorka_cambride_pars import hovorka_cambridge_pars
=======
from pylab import plot, figure, title, show, ion, legend
# from gym.envs.diabetes.hovorka_cambride_pars import hovorka_cambridge_pars
>>>>>>> f043616b
from gym.envs.diabetes.hovorka_model import hovorka_parameters

# env = gym.make('HovorkaGaussian-v0')
# env = gym.make('HovorkaGaussian-v0')
# np.random.seed(0)
env = gym.make('HovorkaCambridge-v0')

P = hovorka_parameters(70)
env.env.P = P
init_basal_optimal = 6.43
env.env.init_basal_optimal = init_basal_optimal
env.env.reset_basal_manually = init_basal_optimal

# env = gym.make('HovorkaGaussianInsulin-v0')
# env = gym.make('HovorkaBinary-v0')
# env = gym.make('HovorkaAbsolute-v0')
<<<<<<< HEAD

# ==============
# Spike meals and bolus
# ==============
# Manual meal manipulation! Comparison to Anas El Fathi stuff
# env.env.eating_time = 1
# meal_amount = np.array([40, 80, 60, 30])  #+ np.random.choice(np.linspace(-15, 15, 7, dtype=int), 4)
# meal_times = np.array([8*60, 12*60, 18*60, 22*60]) + np.random.choice(np.linspace(-30,30,3, dtype=int), 4)
=======
# meal_amount = np.array([40, 80, 60, 30])
# env.env.meals = np.zeros(1440)
# env.env.meals[[8*60, 12*60, 18*60, 22*60]] = np.array([40, 80, 60, 30])
# env.env.meals = env.env.meals * 1000/180
#
# env.env.meal_indicator = np.zeros(1440)
# env.env.meal_indicator[[8*60, 12*60, 18*60, 22*60]] = np.array([40, 80, 60, 30]) + np.random.randint(-20, 20)
# env.env.meal_indicator = env.env.meal_indicator * 1000/180
>>>>>>> f043616b

# env.env.meals = np.zeros(1440)
# env.env.meals[meal_times] = meal_amount
# env.env.meals = env.env.meals * 1000/180

# env.env.meal_indicator = np.zeros(1440)
# env.env.meal_indicator[meal_times] = meal_amount + np.random.randint(-20, 20)
# env.env.meal_indicator = env.env.meal_indicator * 1000/180

# =================================
# 30 minute meals and spike bolus TODO: no noise atm
# =================================
# env.env.eating_time = 30
# env.env.meals = np.zeros(1440)
# env.env.meal_indicator = np.zeros(1440)

# for i in range(4):
    # env.env.meals[meal_times[i]:meal_times[i]+29] = meal_amount[i] / 30
    # env.env.meal_indicator[meal_times[i]] = meal_amount[i]

# env.env.meals = env.env.meals * 1000/180
# env.env.meal_indicator = env.env.meal_indicator * 1000/180

# =================================
# 30 minute meals and 30 min bolus TODO: no noise atm
# =================================
# env.env.eating_time = 30
# env.env.meals = np.zeros(1440)
# env.env.meal_indicator = np.zeros(1440)

# for i in range(4):
    # env.env.meals[meal_times[i]:meal_times[i]+30] = meal_amount[i] / 30
    # env.env.meal_indicator[meal_times[i]:meal_times[i]+30] = meal_amount[i] / 30

# env.env.meals = env.env.meals * 1000/180
# env.env.meal_indicator = env.env.meal_indicator * 1000/180

# basal = 0
# env.env.reset_basal_manually = 6.43

reward = []
bg = []
cgm = []
iob = []

# env.env.reset_basal_manually = 6.43
env.env.bolus = 25
# env.env.meals = np.zeros(1440)
# env.env.meal_indicator = np.zeros(1440)
env.reset()

for i in range(48):

    # Step for the minimal/hovorka model
    s, r, d, i = env.step(np.array([init_basal_optimal]))
    # s, r, d, i = env.step(np.array([0]))

    bg.append(env.env.simulation_state[4])
    cgm.append(env.env.simulation_state[-1] * env.env.P[12])
    reward.append(r)
    iob.append(s[-1])
    # print(r)

    # Step for the discrete Hovorka incremental
    # env.step(2)



# env.render()
# figure()
# # plot(env.env.bg_history)
# plot(bg)
# plot(cgm)
# legend(['bg', 'cgm'])
# title('bg and cgm')
# ion()
# show()
figure()
plot(env.env.bg_history)
# ylim(0, 300)
show()
title('Anas meals -- spike meal and bolus')


## Plotting iob and such
figure()
subplot(3, 1, 1)
plot(iob)
title('iob')

subplot(3, 1, 2)
plot(env.env.meals)
title('meals')

subplot(3, 1, 3)
plot(env.env.meal_indicator)
title('bolus meals')<|MERGE_RESOLUTION|>--- conflicted
+++ resolved
@@ -3,13 +3,9 @@
 import seaborn as sns
 sns.set()
 
-<<<<<<< HEAD
 from pylab import plot, figure, title, show, ion, legend, ylim, subplot
-from gym.envs.diabetes.hovorka_cambride_pars import hovorka_cambridge_pars
-=======
-from pylab import plot, figure, title, show, ion, legend
+
 # from gym.envs.diabetes.hovorka_cambride_pars import hovorka_cambridge_pars
->>>>>>> f043616b
 from gym.envs.diabetes.hovorka_model import hovorka_parameters
 
 # env = gym.make('HovorkaGaussian-v0')
@@ -26,7 +22,6 @@
 # env = gym.make('HovorkaGaussianInsulin-v0')
 # env = gym.make('HovorkaBinary-v0')
 # env = gym.make('HovorkaAbsolute-v0')
-<<<<<<< HEAD
 
 # ==============
 # Spike meals and bolus
@@ -35,7 +30,7 @@
 # env.env.eating_time = 1
 # meal_amount = np.array([40, 80, 60, 30])  #+ np.random.choice(np.linspace(-15, 15, 7, dtype=int), 4)
 # meal_times = np.array([8*60, 12*60, 18*60, 22*60]) + np.random.choice(np.linspace(-30,30,3, dtype=int), 4)
-=======
+
 # meal_amount = np.array([40, 80, 60, 30])
 # env.env.meals = np.zeros(1440)
 # env.env.meals[[8*60, 12*60, 18*60, 22*60]] = np.array([40, 80, 60, 30])
@@ -44,7 +39,7 @@
 # env.env.meal_indicator = np.zeros(1440)
 # env.env.meal_indicator[[8*60, 12*60, 18*60, 22*60]] = np.array([40, 80, 60, 30]) + np.random.randint(-20, 20)
 # env.env.meal_indicator = env.env.meal_indicator * 1000/180
->>>>>>> f043616b
+
 
 # env.env.meals = np.zeros(1440)
 # env.env.meals[meal_times] = meal_amount
